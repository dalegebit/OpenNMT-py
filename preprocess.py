--- conflicted
+++ resolved
@@ -102,23 +102,21 @@
     tgtF = open(tgtFile)
 
     while True:
-<<<<<<< HEAD
-        srcLine = srcF.readline()
-        # print 'src:', srcLine
-        srcWords = srcLine.split()
-        tgtLine = tgtF.readline()
-        # print 'tgt:', tgtLine
-        # print
-        tgtWords = tgtLine.split()
-
-        if srcLine == '' or tgtLine == '':
-            if srcWords and not tgtWords or not srcWords and tgtWords:
-                print('WARNING: source and target do not have the same number of sentences')
-            break
-
-        if len(srcWords) > 0 and len(srcWords) <= opt.seq_length \
-                and len(tgtWords) > 0 and len(tgtWords) <= opt.seq_length:
-=======
+        # srcLine = srcF.readline()
+        # # print 'src:', srcLine
+        # srcWords = srcLine.split()
+        # tgtLine = tgtF.readline()
+        # # print 'tgt:', tgtLine
+        # # print
+        # tgtWords = tgtLine.split()
+        #
+        # if srcLine == '' or tgtLine == '':
+        #     if srcWords and not tgtWords or not srcWords and tgtWords:
+        #         print('WARNING: source and target do not have the same number of sentences')
+        #     break
+        #
+        # if len(srcWords) > 0 and len(srcWords) <= opt.seq_length \
+        #         and len(tgtWords) > 0 and len(tgtWords) <= opt.seq_length:
         sline = srcF.readline()
         tline = tgtF.readline()
 
@@ -143,7 +141,6 @@
         tgtWords = tline.split()
 
         if len(srcWords) <= opt.seq_length and len(tgtWords) <= opt.seq_length:
->>>>>>> 0404b832
 
             src += [srcDicts.convertToIdx(srcWords,
                                           onmt.Constants.UNK_WORD)]
