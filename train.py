from __future__ import division

import onmt
import argparse
import torch
import torch.nn as nn
from torch import cuda
from torch.autograd import Variable
import math
import time




    
parser = argparse.ArgumentParser(description='train.py')

## Data options

parser.add_argument('-data', required=True,
                    help='Path to the *-train.pt file from preprocess.py')
parser.add_argument('-save_model', default='model',
                    help="""Model filename (the model will be saved as
                    <save_model>_epochN_PPL.pt where PPL is the
                    validation perplexity""")
parser.add_argument('-train_from_state_dict', default='', type=str,
                    help="""If training from a checkpoint then this is the
                    path to the pretrained model's state_dict.""")
parser.add_argument('-train_from', default='', type=str,
                    help="""If training from a checkpoint then this is the
                    path to the pretrained model.""")

## Model options

parser.add_argument('-layers', type=int, default=2,
                    help='Number of layers in the LSTM encoder/decoder')
parser.add_argument('-rnn_size', type=int, default=1024,
                    help='Size of LSTM hidden states')
parser.add_argument('-word_vec_size', type=int, default=1024,
                    help='Word embedding sizes')
parser.add_argument('-input_feed', type=int, default=1,
                    help="""Feed the context vector at each time step as
                    additional input (via concatenation with the word
                    embeddings) to the decoder.""")
# parser.add_argument('-residual',   action="store_true",
#                     help="Add residual connections between RNN layers.")
parser.add_argument('-brnn', action='store_true',
                    help='Use a bidirectional encoder')
parser.add_argument('-brnn_merge', default='concat',
                    help="""Merge action for the bidirectional hidden states:
                    [concat|sum]""")
parser.add_argument('-attn_use_emb', action='store_true',
                    help="""Use source embeddings in attention
                    """)
<<<<<<< HEAD
parser.add_argument('-sync_decode_emb', action='store_true',
                    help="""Synchronize the generator weight with the embedding
                    in decoder""")
=======

>>>>>>> 152aeaad
## Optimization options

parser.add_argument('-batch_size', type=int, default=64,
                    help='Maximum batch size')
parser.add_argument('-max_generator_batches', type=int, default=32,
                    help="""Maximum batches of words in a sequence to run
                    the generator on in parallel. Higher is faster, but uses
                    more memory.""")
parser.add_argument('-epochs', type=int, default=13,
                    help='Number of training epochs')
parser.add_argument('-start_epoch', type=int, default=1,
                    help='The epoch from which to start')
parser.add_argument('-param_init', type=float, default=0.1,
                    help="""Parameters are initialized over uniform distribution
                    with support (-param_init, param_init)""")
parser.add_argument('-optim', default='adadelta',
                    help="Optimization method. [sgd|adagrad|adadelta|adam]")
parser.add_argument('-max_grad_norm', type=float, default=5,
                    help="""If the norm of the gradient vector exceeds this,
                    renormalize it to have the norm equal to max_grad_norm""")
parser.add_argument('-dropout', type=float, default=0.3,
                    help='Dropout probability; applied between LSTM stacks.')
parser.add_argument('-curriculum', action="store_true",
                    help="""For this many epochs, order the minibatches based
                    on source sequence length. Sometimes setting this to 1 will
                    increase convergence speed.""")
parser.add_argument('-extra_shuffle', action="store_true",
                    help="""By default only shuffle mini-batch order; when true,
                    shuffle and re-assign mini-batches""")

#learning rate
parser.add_argument('-learning_rate', type=float, default=1.0,
                    help="""Starting learning rate. If adagrad/adadelta/adam is
                    used, then this is the global learning rate. Recommended
                    settings: sgd = 1, adagrad = 0.1, adadelta = 1, adam = 0.001""")
parser.add_argument('-momentum', type=float, default=0.9,
                    help="""Momentum, if sgd is used. Recommended settings: sgd = 0.9""")
parser.add_argument('-learning_rate_decay', type=float, default=0.5,
                    help="""If update_learning_rate, decay learning rate by
                    this much if (i) perplexity does not decrease on the
                    validation set or (ii) epoch has gone past
                    start_decay_at""")
parser.add_argument('-start_decay_at', type=int, default=8,
                    help="""Start decaying every epoch after and including this
                    epoch""")

#pretrained word vectors

parser.add_argument('-pre_word_vecs_enc',
                    help="""If a valid path is specified, then this will load
                    pretrained word embeddings on the encoder side.
                    See README for specific formatting instructions.""")
parser.add_argument('-pre_word_vecs_dec',
                    help="""If a valid path is specified, then this will load
                    pretrained word embeddings on the decoder side.
                    See README for specific formatting instructions.""")

# GPU
parser.add_argument('-gpus', default=[], nargs='+', type=int,
                    help="Use CUDA on the listed devices.")

parser.add_argument('-log_interval', type=int, default=50,
                    help="Print stats at this interval.")




opt = parser.parse_args()

print(opt)

if torch.cuda.is_available() and not opt.gpus:
    print("WARNING: You have a CUDA device, so you should probably run with -gpus 0")

if opt.gpus:
    cuda.set_device(opt.gpus[0])

def NMTCriterion(vocabSize):
    weight = torch.ones(vocabSize)
    weight[onmt.Constants.PAD] = 0
    crit = nn.NLLLoss(weight, size_average=False)
    if opt.gpus:
        crit.cuda()
    return crit


def memoryEfficientLoss(outputs, targets, generator, crit, eval=False):
    # compute generations one piece at a time
    num_correct, loss = 0, 0
    outputs = Variable(outputs.data, requires_grad=(not eval), volatile=eval)

    batch_size = outputs.size(1)
    outputs_split = torch.split(outputs, opt.max_generator_batches)
    targets_split = torch.split(targets, opt.max_generator_batches)
    for i, (out_t, targ_t) in enumerate(zip(outputs_split, targets_split)):
        out_t = out_t.view(-1, out_t.size(2))
        scores_t = generator(out_t)
        loss_t = crit(scores_t, targ_t.view(-1))
        pred_t = scores_t.max(1)[1]
        num_correct_t = pred_t.data.eq(targ_t.data).masked_select(targ_t.ne(onmt.Constants.PAD).data).sum()
        num_correct += num_correct_t
        loss += loss_t.data[0]
        if not eval:
            loss_t.div(batch_size).backward()

    grad_output = None if outputs.grad is None else outputs.grad.data
    return loss, grad_output, num_correct


def eval(model, criterion, data):
    total_loss = 0
    total_words = 0
    total_num_correct = 0

    model.eval()
    for i in range(len(data)):
        batch = data[i][:-1] # exclude original indices
        outputs = model(batch)
        targets = batch[1][1:]  # exclude <s> from targets
        loss, _, num_correct = memoryEfficientLoss(
                outputs, targets, model.generator, criterion, eval=True)
        total_loss += loss
        total_num_correct += num_correct
        total_words += targets.data.ne(onmt.Constants.PAD).sum()

    model.train()
    return total_loss / total_words, total_num_correct / total_words


def trainModel(model, trainData, validData, dataset, optim):
    print(model)
    model.train()

    # define criterion of each GPU
    criterion = NMTCriterion(dataset['dicts']['tgt'].size())

    start_time = time.time()
    def trainEpoch(epoch):

        if opt.extra_shuffle and epoch > opt.curriculum:
            trainData.shuffle()

        # shuffle mini batch order
        batchOrder = torch.randperm(len(trainData))

        total_loss, total_words, total_num_correct = 0, 0, 0
        report_loss, report_tgt_words, report_src_words, report_num_correct = 0, 0, 0, 0
        start = time.time()
        for i in range(len(trainData)):

            batchIdx = batchOrder[i] if epoch > opt.curriculum else i
            batch = trainData[batchIdx][:-1] # exclude original indices

            model.zero_grad()
            outputs = model(batch)
            targets = batch[1][1:]  # exclude <s> from targets
            loss, gradOutput, num_correct = memoryEfficientLoss(
                    outputs, targets, model.generator, criterion)

            outputs.backward(gradOutput)

            # update the parameters
            optim.step()

            num_words = targets.data.ne(onmt.Constants.PAD).sum()
            report_loss += loss
            report_num_correct += num_correct
            report_tgt_words += num_words
            report_src_words += batch[0][1].data.sum()
            total_loss += loss
            total_num_correct += num_correct
            total_words += num_words
            if i % opt.log_interval == -1 % opt.log_interval:
                print("Epoch %2d, %5d/%5d; acc: %6.2f; ppl: %6.2f; %3.0f src tok/s; %3.0f tgt tok/s; %6.0f s elapsed" %
                      (epoch, i+1, len(trainData),
                      report_num_correct / report_tgt_words * 100,
                      math.exp(report_loss / report_tgt_words),
                      report_src_words/(time.time()-start),
                      report_tgt_words/(time.time()-start),
                      time.time()-start_time))

                report_loss = report_tgt_words = report_src_words = report_num_correct = 0
                start = time.time()

        return total_loss / total_words, total_num_correct / total_words

    for epoch in range(opt.start_epoch, opt.epochs + 1):
        print('')

        #  (1) train for one epoch on the training set
        train_loss, train_acc = trainEpoch(epoch)
        train_ppl = math.exp(min(train_loss, 100))
        print('Train perplexity: %g' % train_ppl)
        print('Train accuracy: %g' % (train_acc*100))

        #  (2) evaluate on the validation set
        valid_loss, valid_acc = eval(model, criterion, validData)
        valid_ppl = math.exp(min(valid_loss, 100))
        print('Validation perplexity: %g' % valid_ppl)
        print('Validation accuracy: %g' % (valid_acc*100))

        #  (3) update the learning rate
        optim.updateLearningRate(valid_ppl, epoch)

        model_state_dict = model.module.state_dict() if len(opt.gpus) > 1 else model.state_dict()
        model_state_dict = {k: v for k, v in model_state_dict.items() if 'generator' not in k}
        generator_state_dict = model.generator.module.state_dict() if len(opt.gpus) > 1 else model.generator.state_dict()
        optim_state_dict = optim.optimizer.state_dict()
        #  (4) drop a checkpoint
        checkpoint = {
            'model': model_state_dict,
            'generator': generator_state_dict,
            'dicts': dataset['dicts'],
            'opt': opt,
            'epoch': epoch,
            'optim': (optim, optim_state_dict),
        }
        torch.save(checkpoint,
                   '%s_acc_%.2f_ppl_%.2f_e%d.pt' % (opt.save_model, 100*valid_acc, valid_ppl, epoch))

def main():

    print("Loading data from '%s'" % opt.data)

    dataset = torch.load(opt.data)

    dict_checkpoint = opt.train_from if opt.train_from else opt.train_from_state_dict
    if dict_checkpoint:
        print('Loading dicts from checkpoint at %s' % dict_checkpoint)
        checkpoint = torch.load(dict_checkpoint)
        dataset['dicts'] = checkpoint['dicts']
        old_opt = checkpoint['opt']

    cur_opt = old_opt if dict_checkpoint else opt
 
    trainData = onmt.Dataset(dataset['train']['src'],
                             dataset['train']['tgt'], opt.batch_size, opt.gpus)
    validData = onmt.Dataset(dataset['valid']['src'],
                             dataset['valid']['tgt'], opt.batch_size, opt.gpus,
                             volatile=True)

    dicts = dataset['dicts']
    print(' * vocabulary size. source = %d; target = %d' %
          (dicts['src'].size(), dicts['tgt'].size()))
    print(' * number of training sentences. %d' %
          len(dataset['train']['src']))
    print(' * maximum batch size. %d' % opt.batch_size)

    print('Building model...')

    encoder = onmt.Models.Encoder(cur_opt, dicts['src'])
<<<<<<< HEAD
    decoder = onmt.Models.DecoderWithMultiAttn(cur_opt, dicts['tgt'])
=======
    decoder = onmt.Models.Decoder(cur_opt, dicts['tgt'])
>>>>>>> 152aeaad

    generator = nn.Sequential(
        nn.Linear(cur_opt.rnn_size, dicts['tgt'].size()),
        nn.LogSoftmax())

<<<<<<< HEAD
    if opt.sync_decode_emb:
        generator.weight = decoder.word_lut.weight

=======
>>>>>>> 152aeaad
    model = onmt.Models.NMTModel(encoder, decoder, cur_opt.attn_use_emb)

    if opt.train_from:
        print('Loading model from checkpoint at %s' % opt.train_from)
        chk_model = checkpoint['model']
        generator_state_dict = chk_model.generator.state_dict()
        model_state_dict = {k: v for k, v in chk_model.state_dict().items() if 'generator' not in k}
        model.load_state_dict(model_state_dict)
        generator.load_state_dict(generator_state_dict)
        opt.start_epoch = checkpoint['epoch'] + 1

    if opt.train_from_state_dict:
        print('Loading model from checkpoint at %s' % opt.train_from_state_dict)
        model.load_state_dict(checkpoint['model'])
        generator.load_state_dict(checkpoint['generator'])
        opt.start_epoch = checkpoint['epoch'] + 1

    if len(opt.gpus) >= 1:
        model.cuda()
        generator.cuda()
    else:
        model.cpu()
        generator.cpu()

    if len(opt.gpus) > 1:
        model = nn.DataParallel(model, device_ids=opt.gpus, dim=1)
        generator = nn.DataParallel(generator, device_ids=opt.gpus, dim=0)

    model.generator = generator


    if not opt.train_from_state_dict and not opt.train_from:
        for p in model.parameters():
            p.data.uniform_(-opt.param_init, opt.param_init)

        encoder.load_pretrained_vectors(opt)
        decoder.load_pretrained_vectors(opt)
        optim = onmt.Optim(
            opt.optim, opt.learning_rate, opt.max_grad_norm,
            momentum=opt.momentum,
            lr_decay=opt.learning_rate_decay,
            start_decay_at=opt.start_decay_at
        )

    else:
        print('Loading optimizer from checkpoint:')
        optim = checkpoint['optim'][0]
        if opt.learning_rate != parser.get_default('learning_rate'):
            optim.setLearningRate(opt.learning_rate)
        if opt.start_decay_at > parser.get_default('start_decay_at'):
            optim.setStartDecay(opt.start_decay_at)
<<<<<<< HEAD
        if opt.optim != parser.get_default('optim'):
=======
        if opt.optim != optim.method:
            print "Change optim method", optim.method, ' -> ', opt.optim
>>>>>>> 152aeaad
            optim.setMethod(opt.optim)
        print(optim)


    optim.set_parameters(model.parameters())

    if (opt.train_from or opt.train_from_state_dict) and \
<<<<<<< HEAD
            opt.optim == optim.method:
=======
            (opt.optim == old_opt.optim):
        # print old_opt.optim
>>>>>>> 152aeaad
        # print checkpoint['optim'][1]
        optim.optimizer.load_state_dict(checkpoint['optim'][1])

    nParams = sum([p.nelement() for p in model.parameters()])
    print('* number of parameters: %d' % nParams)

    trainModel(model, trainData, validData, dataset, optim)


if __name__ == "__main__":
    main()<|MERGE_RESOLUTION|>--- conflicted
+++ resolved
@@ -52,13 +52,9 @@
 parser.add_argument('-attn_use_emb', action='store_true',
                     help="""Use source embeddings in attention
                     """)
-<<<<<<< HEAD
 parser.add_argument('-sync_decode_emb', action='store_true',
                     help="""Synchronize the generator weight with the embedding
                     in decoder""")
-=======
-
->>>>>>> 152aeaad
 ## Optimization options
 
 parser.add_argument('-batch_size', type=int, default=64,
@@ -310,22 +306,16 @@
     print('Building model...')
 
     encoder = onmt.Models.Encoder(cur_opt, dicts['src'])
-<<<<<<< HEAD
     decoder = onmt.Models.DecoderWithMultiAttn(cur_opt, dicts['tgt'])
-=======
-    decoder = onmt.Models.Decoder(cur_opt, dicts['tgt'])
->>>>>>> 152aeaad
+    # decoder = onmt.Models.Decoder(cur_opt, dicts['tgt'])
 
     generator = nn.Sequential(
         nn.Linear(cur_opt.rnn_size, dicts['tgt'].size()),
         nn.LogSoftmax())
 
-<<<<<<< HEAD
     if opt.sync_decode_emb:
         generator.weight = decoder.word_lut.weight
 
-=======
->>>>>>> 152aeaad
     model = onmt.Models.NMTModel(encoder, decoder, cur_opt.attn_use_emb)
 
     if opt.train_from:
@@ -377,12 +367,8 @@
             optim.setLearningRate(opt.learning_rate)
         if opt.start_decay_at > parser.get_default('start_decay_at'):
             optim.setStartDecay(opt.start_decay_at)
-<<<<<<< HEAD
-        if opt.optim != parser.get_default('optim'):
-=======
         if opt.optim != optim.method:
             print "Change optim method", optim.method, ' -> ', opt.optim
->>>>>>> 152aeaad
             optim.setMethod(opt.optim)
         print(optim)
 
@@ -390,12 +376,8 @@
     optim.set_parameters(model.parameters())
 
     if (opt.train_from or opt.train_from_state_dict) and \
-<<<<<<< HEAD
-            opt.optim == optim.method:
-=======
             (opt.optim == old_opt.optim):
         # print old_opt.optim
->>>>>>> 152aeaad
         # print checkpoint['optim'][1]
         optim.optimizer.load_state_dict(checkpoint['optim'][1])
 
